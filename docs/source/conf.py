# Configuration file for the Sphinx documentation builder.
#
# This file only contains a selection of the most common options. For a full
# list see the documentation:
# https://www.sphinx-doc.org/en/master/usage/configuration.html

# -- Path setup --------------------------------------------------------------

# If extensions (or modules to document with autodoc) are in another directory,
# add these directories to sys.path here. If the directory is relative to the
# documentation root, use os.path.abspath to make it absolute, like shown here.
#
#import os
#import sys
#sys.path.insert(0, os.path.abspath('../../'))


# -- Project information -----------------------------------------------------

project = 'Sphinx-SQL'
copyright = '2020, Marcus Robb'
author = 'Marcus Robb, David Berthel'

# The full version, including alpha/beta/rc tags
release = '0.2'


# -- General configuration ---------------------------------------------------

# Add any Sphinx extension module names here, as strings. They can be
# extensions coming with Sphinx (named 'sphinx.ext.*') or your custom
# ones.
extensions = [
    'sphinx_sql.sphinx_sql',
    'sphinx_rtd_theme',
]

# Add any paths that contain templates here, relative to this directory.
templates_path = ['_templates']

# List of patterns, relative to source directory, that match files and
# directories to ignore when looking for source files.
# This pattern also affects html_static_path and html_extra_path.
exclude_patterns = []


# -- Options for HTML output -------------------------------------------------

# The theme to use for HTML and HTML Help pages.  See the documentation for
# a list of builtin themes.
#
html_theme = 'sphinx_rtd_theme'

# Add any paths that contain custom static files (such as style sheets) here,
# relative to this directory. They are copied after the builtin static files,
# so a file named "default.css" will overwrite the builtin "default.css".
html_static_path = ['_static']

<<<<<<< HEAD
#html_css_files = ['custom.css']

# -- Options for sphinx-sql --------------------------------------------------

# Disable extraction of Table Columns from DDL.
sphinxsql_include_table_columns = True
=======
#html_css_files = ['custom.css']
>>>>>>> 7a48cfd9
<|MERGE_RESOLUTION|>--- conflicted
+++ resolved
@@ -56,13 +56,10 @@
 # so a file named "default.css" will overwrite the builtin "default.css".
 html_static_path = ['_static']
 
-<<<<<<< HEAD
 #html_css_files = ['custom.css']
+
 
 # -- Options for sphinx-sql --------------------------------------------------
 
 # Disable extraction of Table Columns from DDL.
-sphinxsql_include_table_columns = True
-=======
-#html_css_files = ['custom.css']
->>>>>>> 7a48cfd9
+sphinxsql_include_table_columns = True